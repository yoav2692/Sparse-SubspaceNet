--- conflicted
+++ resolved
@@ -236,141 +236,17 @@
             ),
         )
         # Dor Editing Section
-<<<<<<< HEAD
-        # experiment_ula = experiment_base
-        # experiment_ula.framework.name = f"ULA-7_{num_sources}_spacing_mis-calibration"
-        # # experiment_ula.simulation_parameters.sensors_array=SensorsArray("ULA-7")
-        # experiment_ula.simulation_parameters.sensors_array=SensorsArray("MRA-4")
-        # experiment_ula.simulation_parameters.signal_params.num_sources = num_sources
-        # experiment_ula.framework.commands.set_data_opts(Opts.load.value)
-        # experiment_ula.framework.commands.set_model_opts(Opts.load.value + Opts.train.value + Opts.eval.value + Opts.save.value)
-        # experiment_ula.framework.commands.set_results_opts(Opts.save.value)
-        # experiment_ula.simulation_parameters.signal_params.signal_nature = Signal_nature.non_coherent.value
-        # experiment_ula.simulation_parameters.noise_params.eta_sensors_dev = 0.0375
-        # experiment_ula.algo_parameters.training_params.learning_rate = 0.00005
-        # experiment_ula.algo_parameters.training_params.epochs = 80
-        # experiment_ula.algo_parameters.training_params.step_size = 40
-        # experiment_ula.algo_parameters.training_params.gamma = 0.2
-        # experiment_ula.algo_parameters.training_params.loss_method = Loss_method.no_permute.value
-        # experiment_ula.algo_parameters.training_params.criterion_name = Criterion.RMSE.value
-        # experiment_ula.algo_parameters.evaluation_params.criterion_name = Criterion.RMSE.value
-        # experiment_ula.algo_parameters.training_params.set_train_time("test")
-        # main.run_experiment(experiment=experiment_ula)
-        # run over num of sources list scenario
-
-        # for num_sources in [3]:
-        #     experiment_ula = experiment_base
-        #     experiment_ula.framework.name = f"ULA-7_{num_sources}_spacing_mis-calibration"
-        #     experiment_ula.simulation_parameters.sensors_array=SensorsArray("ULA-7")
-        #     # experiment_ula.simulation_parameters.sensors_array=SensorsArray("MRA-4")
-        #     experiment_ula.simulation_parameters.signal_params.num_sources = num_sources
-        #     experiment_ula.framework.commands.set_data_opts(Opts.load.value)
-        #     experiment_ula.framework.commands.set_model_opts(Opts.eval.value)
-        #     experiment_ula.framework.commands.set_results_opts(Opts.save.value)
-        #     experiment_ula.simulation_parameters.signal_params.signal_nature = Signal_nature.non_coherent.value
-        #     experiment_ula.simulation_parameters.noise_params.eta_sensors_dev = 0.0375
-        #     experiment_ula.algo_parameters.training_params.learning_rate = 0.00001
-        #     experiment_ula.algo_parameters.training_params.set_train_time(samples_size=70000, epochs=40)
-        #     experiment_ula.algo_parameters.training_params.step_size = 40
-        #     experiment_ula.algo_parameters.training_params.gamma = 0.2
-        #     experiment_ula.algo_parameters.training_params.loss_method = Loss_method.no_permute.value
-        #     experiment_ula.algo_parameters.training_params.criterion_name = Criterion.RMSE.value
-        #     experiment_ula.algo_parameters.evaluation_params.criterion_name = Criterion.RMSE.value
-        #     main.run_experiment(experiment=experiment_ula)
-        for num_sources in [5]:
+        for num_sources in [3, 4, 5, 6]:
             experiment_ula = experiment_base
             experiment_ula.framework.name = (
                 f"ULA-7_{num_sources}_spacing_mis-calibration"
             )
-            #experiment_ula.simulation_parameters.sensors_array = SensorsArray("ULA-7")
-            experiment_ula.simulation_parameters.sensors_array=SensorsArray("MRA-4")
-            experiment_ula.simulation_parameters.signal_params.num_sources = num_sources
-            experiment_ula.framework.commands.set_data_opts(Opts.create.value)
-            experiment_ula.framework.commands.set_model_opts(
-                Opts.train.value + Opts.eval.value + Opts.save.value
-            )
-            experiment_ula.framework.commands.set_results_opts(Opts.save.value)
-            experiment_ula.simulation_parameters.signal_params.signal_nature = (
-                Signal_nature.non_coherent.value
-            )
-            experiment_ula.simulation_parameters.signal_params.doa_range = 140
-            experiment_ula.simulation_parameters.signal_params.doa_gap = 10
-            experiment_ula.simulation_parameters.noise_params.eta_sensors_dev = 0.0375
-            experiment_ula.algo_parameters.training_params.learning_rate = 0.001
-            experiment_ula.algo_parameters.training_params.set_train_time(
-                samples_size=30, epochs=2
-            )
-            # experiment_ula.algo_parameters.training_params.set_train_time(
-            #     "pipe_cleaner"
-            # )
-            experiment_ula.algo_parameters.training_params.step_size = 80
-            experiment_ula.algo_parameters.training_params.gamma = 0.2
-            experiment_ula.algo_parameters.training_params.loss_method = (
-                Loss_method.no_permute.value
-            )
-            experiment_ula.algo_parameters.training_params.criterion_name = (
-                Criterion.RMSE.value
-            )
-            experiment_ula.algo_parameters.evaluation_params.criterion_name = (
-                Criterion.RMSE.value
-            )
-            main.run_experiment(experiment=experiment_ula)
-
-        for num_sources in [2]:
-=======
-        for num_sources in [3, 4, 5, 6]:
->>>>>>> bf29128d
-            experiment_ula = experiment_base
-            experiment_ula.framework.name = (
-                f"ULA-7_{num_sources}_spacing_mis-calibration"
-            )
             experiment_ula.simulation_parameters.sensors_array = SensorsArray("ULA-7")
             # experiment_ula.simulation_parameters.sensors_array=SensorsArray("MRA-4")
             experiment_ula.simulation_parameters.signal_params.num_sources = num_sources
-<<<<<<< HEAD
-            experiment_ula.framework.commands.set_data_opts(Opts.create.value)
-            experiment_ula.framework.commands.set_model_opts(
-                Opts.load.value + Opts.train.value + Opts.eval.value + Opts.save.value
-            )
-            experiment_ula.framework.commands.set_results_opts(Opts.save.value)
-            experiment_ula.simulation_parameters.signal_params.signal_nature = (
-                Signal_nature.non_coherent.value
-            )
-            experiment_ula.simulation_parameters.noise_params.eta_sensors_dev = 0.0375
-            experiment_ula.algo_parameters.training_params.learning_rate = 0.001
-            experiment_ula.algo_parameters.training_params.set_train_time(
-                samples_size=10, epochs=2
-            )
-            experiment_ula.algo_parameters.training_params.step_size = 80
-            experiment_ula.algo_parameters.training_params.gamma = 0.2
-            experiment_ula.algo_parameters.training_params.loss_method = (
-                Loss_method.no_permute.value
-            )
-            experiment_ula.algo_parameters.training_params.criterion_name = (
-                Criterion.RMSE.value
-            )
-            experiment_ula.algo_parameters.evaluation_params.criterion_name = (
-                Criterion.RMSE.value
-            )
-            main.run_experiment(experiment=experiment_ula)
-
-        for num_sources in [1, 2]:
-            experiment_ula = experiment_base
-            experiment_ula.framework.name = (
-                f"ULA-7_{num_sources}_spacing_mis-calibration"
-            )
-            # experiment_ula.simulation_parameters.sensors_array=SensorsArray("ULA-7")
-            experiment_ula.simulation_parameters.sensors_array = SensorsArray("MRA-4")
-            experiment_ula.simulation_parameters.signal_params.num_sources = num_sources
-            experiment_ula.framework.commands.set_data_opts(Opts.create.value)
-            experiment_ula.framework.commands.set_model_opts(
-                #Opts.load.value + Opts.train.value + Opts.eval.value + Opts.save.value
-                Opts.train.value + Opts.eval.value + Opts.save.value
-=======
             experiment_ula.framework.commands.set_data_opts(Opts.load.value)
             experiment_ula.framework.commands.set_model_opts(
                 Opts.load.value + Opts.eval.value + Opts.save.value
->>>>>>> bf29128d
             )
             experiment_ula.framework.commands.set_results_opts(Opts.save.value)
             experiment_ula.simulation_parameters.signal_params.signal_nature = (
