--- conflicted
+++ resolved
@@ -238,25 +238,15 @@
         # Dor Editing Section
         for num_sources in [3, 4, 5, 6]:
             experiment_ula = experiment_base
-<<<<<<< HEAD
-            experiment_ula.framework.name = f"MRA-4_{num_sources}_non_coherent_nature"
-            # experiment_ula.simulation_parameters.sensors_array = SensorsArray("ULA-7")
-            experiment_ula.simulation_parameters.sensors_array = SensorsArray(sensors_array_form ="MRA-4")
-=======
             experiment_ula.framework.name = (
                 f"ULA-7_{num_sources}_spacing_mis-calibration"
             )
-            #experiment_ula.simulation_parameters.sensors_array = SensorsArray("ULA-7")
-            experiment_ula.simulation_parameters.sensors_array=SensorsArray("MRA-4")
->>>>>>> a8b177e9
+            experiment_ula.simulation_parameters.sensors_array = SensorsArray("ULA-7")
+            # experiment_ula.simulation_parameters.sensors_array=SensorsArray("MRA-4")
             experiment_ula.simulation_parameters.signal_params.num_sources = num_sources
             experiment_ula.framework.commands.set_data_opts(Opts.load.value)
             experiment_ula.framework.commands.set_model_opts(
-<<<<<<< HEAD
-                Opts.load.value + Opts.eval.value + Opts.train.value + Opts.save.value
-=======
-                Opts.train.value + Opts.eval.value + Opts.save.value
->>>>>>> a8b177e9
+                Opts.load.value + Opts.eval.value + Opts.save.value
             )
             experiment_ula.framework.commands.set_results_opts(Opts.save.value)
             experiment_ula.simulation_parameters.signal_params.signal_nature = (
@@ -267,9 +257,6 @@
             experiment_ula.algo_parameters.training_params.learning_rate = 0.00001
             experiment_ula.algo_parameters.training_params.set_train_time(
                 samples_size=70000, epochs=40
-            )
-            experiment_ula.algo_parameters.training_params.set_train_time(
-                "pipe_cleaner"
             )
             experiment_ula.algo_parameters.training_params.step_size = 80
             experiment_ula.algo_parameters.training_params.gamma = 0.2
